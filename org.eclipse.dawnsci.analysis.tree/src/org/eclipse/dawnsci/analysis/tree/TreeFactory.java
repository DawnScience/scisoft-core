/*-
 *******************************************************************************
 * Copyright (c) 2011, 2014 Diamond Light Source Ltd.
 * All rights reserved. This program and the accompanying materials
 * are made available under the terms of the Eclipse Public License v1.0
 * which accompanies this distribution, and is available at
 * http://www.eclipse.org/legal/epl-v10.html
 *
 * Contributors:
 *    Peter Chang - initial API and implementation and/or initial documentation
 *******************************************************************************/
package org.eclipse.dawnsci.analysis.tree;

import java.net.URI;

import org.eclipse.dawnsci.analysis.api.tree.Attribute;
import org.eclipse.dawnsci.analysis.api.tree.DataNode;
import org.eclipse.dawnsci.analysis.api.tree.GroupNode;
import org.eclipse.dawnsci.analysis.api.tree.Node;
import org.eclipse.dawnsci.analysis.api.tree.NodeLink;
import org.eclipse.dawnsci.analysis.api.tree.SymbolicNode;
import org.eclipse.dawnsci.analysis.api.tree.Tree;
import org.eclipse.dawnsci.analysis.api.tree.TreeFile;
import org.eclipse.dawnsci.analysis.tree.impl.AttributeImpl;
import org.eclipse.dawnsci.analysis.tree.impl.DataNodeImpl;
import org.eclipse.dawnsci.analysis.tree.impl.GroupNodeImpl;
import org.eclipse.dawnsci.analysis.tree.impl.NodeLinkImpl;
import org.eclipse.dawnsci.analysis.tree.impl.SymbolicNodeImpl;
import org.eclipse.dawnsci.analysis.tree.impl.TreeFileImpl;
import org.eclipse.dawnsci.analysis.tree.impl.TreeImpl;

public class TreeFactory {

	/**
	 * Create an attribute with node, name
	 * @param attrName
	 */
	public static Attribute createAttribute(final String attrName) {
		return new AttributeImpl(attrName);
	}


	/**
	 * Create an attribute with node, name, value and sign
	 * @param attrName
	 * @param attrValue (usually, this is a Java array)
	 * @param isUnsigned true if items are unsigned but held in signed primitives
	 */
	public static Attribute createAttribute(final String attrName, final Object attrValue, final boolean isUnsigned) {
		return new AttributeImpl(attrName, attrValue, isUnsigned);
	}

	/**
	 * Create a node link
	 * @param path to source
	 * @param link name
	 * @param source node which link starts from (can be null)
	 * @param destination node which link points to
	 */
<<<<<<< HEAD
	public static NodeLink createNodeLink(final String path, final String link, final Node source, final Node destination) {
=======
	public static NodeLink createNodeLink(final String link, final Node source, final Node destination) {
>>>>>>> 35778650
		return new NodeLinkImpl(link, source, destination);
	}

	/**
	 * Create a symbolic link with given object ID, file name and node path
	 * @param oid object ID
	 * @param treeWithNode
	 * @param pathToNode (ends in separator if group, otherwise a dataset)
	 */
	public static SymbolicNode createSymbolicNode(final long oid, final Tree treeWithNode, final String pathToNode) {
		return new SymbolicNodeImpl(oid, treeWithNode, pathToNode);
	}

	/**
	 * Create a data node with given object ID
	 * @param oid object ID
	 */
	public static DataNode createDataNode(long oid) {
		return new DataNodeImpl(oid);
	}

	/**
	 * Create a group node with given object ID
	 * @param oid object ID
	 */
	public static GroupNode createGroupNode(long oid) {
		return new GroupNodeImpl(oid);
	}

	/**
	 * Create a tree with given object ID and URI 
	 * @param oid object ID
	 * @param uri (can be null)
	 */
	public static Tree createTree(final long oid, URI uri) {
		return new TreeImpl(oid, uri);
	}

	/**
	 * Create a tree file with given object ID and URI 
	 * @param oid object ID
	 * @param uri
	 */
	public static TreeFile createTreeFile(final long oid, URI uri) {
		return new TreeFileImpl(oid, uri);
	}

	/**
	 * Create a tree file with given object ID and file name 
	 * @param oid object ID
	 * @param fileName
	 */
	public static TreeFile createTreeFile(final long oid, final String fileName) {
		return new TreeFileImpl(oid, fileName);
	}
}<|MERGE_RESOLUTION|>--- conflicted
+++ resolved
@@ -57,11 +57,7 @@
 	 * @param source node which link starts from (can be null)
 	 * @param destination node which link points to
 	 */
-<<<<<<< HEAD
-	public static NodeLink createNodeLink(final String path, final String link, final Node source, final Node destination) {
-=======
 	public static NodeLink createNodeLink(final String link, final Node source, final Node destination) {
->>>>>>> 35778650
 		return new NodeLinkImpl(link, source, destination);
 	}
 
