--- conflicted
+++ resolved
@@ -73,10 +73,6 @@
 		return name;
 	}
 
-<<<<<<< HEAD
-=======
-
->>>>>>> 35778650
 	@Override
 	public String toString() {
 		return name + '\n' + to.toString();
