package uk.ac.diamond.scisoft.analysis.processing.operations;

import java.util.ArrayList;
import java.util.List;

import uk.ac.diamond.scisoft.analysis.dataset.BooleanDataset;
import uk.ac.diamond.scisoft.analysis.dataset.Dataset;
import uk.ac.diamond.scisoft.analysis.dataset.IDataset;
import uk.ac.diamond.scisoft.analysis.dataset.PositionIterator;
import uk.ac.diamond.scisoft.analysis.dataset.Slice;
import uk.ac.diamond.scisoft.analysis.metadata.MaskMetadata;
import uk.ac.diamond.scisoft.analysis.monitor.IMonitor;
import uk.ac.diamond.scisoft.analysis.processing.AbstractOperation;
import uk.ac.diamond.scisoft.analysis.processing.IRichDataset;
import uk.ac.diamond.scisoft.analysis.processing.OperationData;
import uk.ac.diamond.scisoft.analysis.processing.OperationException;
import uk.ac.diamond.scisoft.analysis.processing.OperationRank;
import uk.ac.diamond.scisoft.analysis.processing.model.IOperationModel;

public class ThresholdMask extends AbstractOperation {

	private IOperationModel model;

	@Override
    public String getName() {
		return "Threshold Mask";
	}

	@Override
	public String getId() {
		return " uk.ac.diamond.scisoft.analysis.processing.operations.thresholdMask";
	}

	@Override
	public void setDataset(IRichDataset... data) throws IllegalArgumentException {
		// TODO Auto-generated method stub

	}

	@Override
	public OperationData execute(OperationData slice, IMonitor monitor) throws OperationException {
		
<<<<<<< HEAD
		BooleanDataset mask = (BooleanDataset)slice.getMask();
		if (mask==null) mask = BooleanDataset.ones(slice.getData().getShape());
=======
		Dataset data = (Dataset)slice.getData();
		IDataset mask = null;
		try {
			MaskMetadata maskMetadata = ((MaskMetadata)data.getMetadata(MaskMetadata.class));
			mask = maskMetadata.getMask().getSlice((Slice[])null);
		} catch (Exception e) {
			throw new OperationException(this, e);
		}
		
>>>>>>> 680e0752
		if (!isCompatible(slice.getData().getShape(), mask.getShape())) {
			throw new OperationException(this, "Mask is incorrect shape!");
		}
		
		try {
			Double upper  = (Double)model.get("Upper");
			Double lower  = (Double)model.get("Lower");
			
			// Apply a threshold
			PositionIterator it = new PositionIterator(mask.getShape());
			while (it.hasNext()) {
								
				int[] pos = it.getPos();
				if (slice.getData().getDouble(pos)>upper || slice.getData().getDouble(pos)<lower) {
					mask.set(false, pos);
				}
			}
			monitor.worked(1);
			
			return slice;
		} catch (Exception ne) {
			throw new OperationException(this, ne);
		}
	}

	protected static boolean isCompatible(final int[] ashape, final int[] bshape) {

		List<Integer> alist = new ArrayList<Integer>();

		for (int a : ashape) {
			if (a > 1) alist.add(a);
		}

		final int imax = alist.size();
		int i = 0;
		for (int b : bshape) {
			if (b == 1)
				continue;
			if (i >= imax || b != alist.get(i++))
				return false;
		}

		return i == imax;
	}

	@Override
	public void setModel(IOperationModel model) throws IllegalArgumentException {
		this.model = model;
	}

	@Override
	public OperationRank getInputRank() {
		return OperationRank.TWO;
	}

	@Override
	public OperationRank getOutputRank() {
		return OperationRank.TWO;
	}

}<|MERGE_RESOLUTION|>--- conflicted
+++ resolved
@@ -40,20 +40,18 @@
 	@Override
 	public OperationData execute(OperationData slice, IMonitor monitor) throws OperationException {
 		
-<<<<<<< HEAD
-		BooleanDataset mask = (BooleanDataset)slice.getMask();
-		if (mask==null) mask = BooleanDataset.ones(slice.getData().getShape());
-=======
 		Dataset data = (Dataset)slice.getData();
 		IDataset mask = null;
 		try {
 			MaskMetadata maskMetadata = ((MaskMetadata)data.getMetadata(MaskMetadata.class));
-			mask = maskMetadata.getMask().getSlice((Slice[])null);
+			mask = maskMetadata!=null
+				 ? maskMetadata.getMask().getSlice((Slice[])null)
+				 : BooleanDataset.ones(slice.getData().getShape());
+				 
 		} catch (Exception e) {
 			throw new OperationException(this, e);
 		}
 		
->>>>>>> 680e0752
 		if (!isCompatible(slice.getData().getShape(), mask.getShape())) {
 			throw new OperationException(this, "Mask is incorrect shape!");
 		}
@@ -62,7 +60,7 @@
 			Double upper  = (Double)model.get("Upper");
 			Double lower  = (Double)model.get("Lower");
 			
-			// Apply a threshold
+			// TODO A fork/join or Java8 lambda would do this operation faster...
 			PositionIterator it = new PositionIterator(mask.getShape());
 			while (it.hasNext()) {
 								
@@ -74,6 +72,7 @@
 			monitor.worked(1);
 			
 			return slice;
+			
 		} catch (Exception ne) {
 			throw new OperationException(this, ne);
 		}
